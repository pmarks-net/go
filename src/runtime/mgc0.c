// Copyright 2009 The Go Authors. All rights reserved.
// Use of this source code is governed by a BSD-style
// license that can be found in the LICENSE file.

// Garbage collector (GC).
//
// GC is:
// - mark&sweep
// - mostly precise (with the exception of some C-allocated objects, assembly frames/arguments, etc)
// - parallel (up to MaxGcproc threads)
// - partially concurrent (mark is stop-the-world, while sweep is concurrent)
// - non-moving/non-compacting
// - full (non-partial)
//
// GC rate.
// Next GC is after we've allocated an extra amount of memory proportional to
// the amount already in use. The proportion is controlled by GOGC environment variable
// (100 by default). If GOGC=100 and we're using 4M, we'll GC again when we get to 8M
// (this mark is tracked in next_gc variable). This keeps the GC cost in linear
// proportion to the allocation cost. Adjusting GOGC just changes the linear constant
// (and also the amount of extra memory used).
//
// Concurrent sweep.
// The sweep phase proceeds concurrently with normal program execution.
// The heap is swept span-by-span both lazily (when a goroutine needs another span)
// and concurrently in a background goroutine (this helps programs that are not CPU bound).
// However, at the end of the stop-the-world GC phase we don't know the size of the live heap,
// and so next_gc calculation is tricky and happens as follows.
// At the end of the stop-the-world phase next_gc is conservatively set based on total
// heap size; all spans are marked as "needs sweeping".
// Whenever a span is swept, next_gc is decremented by GOGC*newly_freed_memory.
// The background sweeper goroutine simply sweeps spans one-by-one bringing next_gc
// closer to the target value. However, this is not enough to avoid over-allocating memory.
// Consider that a goroutine wants to allocate a new span for a large object and
// there are no free swept spans, but there are small-object unswept spans.
// If the goroutine naively allocates a new span, it can surpass the yet-unknown
// target next_gc value. In order to prevent such cases (1) when a goroutine needs
// to allocate a new small-object span, it sweeps small-object spans for the same
// object size until it frees at least one object; (2) when a goroutine needs to
// allocate large-object span from heap, it sweeps spans until it frees at least
// that many pages into heap. Together these two measures ensure that we don't surpass
// target next_gc value by a large margin. There is an exception: if a goroutine sweeps
// and frees two nonadjacent one-page spans to the heap, it will allocate a new two-page span,
// but there can still be other one-page unswept spans which could be combined into a two-page span.
// It's critical to ensure that no operations proceed on unswept spans (that would corrupt
// mark bits in GC bitmap). During GC all mcaches are flushed into the central cache,
// so they are empty. When a goroutine grabs a new span into mcache, it sweeps it.
// When a goroutine explicitly frees an object or sets a finalizer, it ensures that
// the span is swept (either by sweeping it, or by waiting for the concurrent sweep to finish).
// The finalizer goroutine is kicked off only when all spans are swept.
// When the next GC starts, it sweeps all not-yet-swept spans (if any).

#include "runtime.h"
#include "arch_GOARCH.h"
#include "malloc.h"
#include "stack.h"
#include "mgc0.h"
#include "chan.h"
#include "race.h"
#include "type.h"
#include "typekind.h"
#include "funcdata.h"
#include "textflag.h"

enum {
	Debug		= 0,
<<<<<<< HEAD
	ConcurrentSweep	= 0,
	PreciseScan	= 1,
=======
	DebugPtrs	= 0, // if 1, print trace of every pointer load during GC
	ConcurrentSweep	= 1,
>>>>>>> af3868f1

	WorkbufSize	= 4*1024,
	FinBlockSize	= 4*1024,
	RootData	= 0,
	RootBss		= 1,
	RootFinalizers	= 2,
	RootSpans	= 3,
	RootFlushCaches = 4,
	RootCount	= 5,

#ifdef _64BIT
	byteEndian = BigEndian*7,
#else
	byteEndian = BigEndian*3,
#endif
};

// ptrmask for an allocation containing a single pointer.
static byte oneptr[] = {BitsPointer};

// Initialized from $GOGC.  GOGC=off means no gc.
extern int32 runtime·gcpercent;

// Holding worldsema grants an M the right to try to stop the world.
// The procedure is:
//
//	runtime·semacquire(&runtime·worldsema);
//	m->gcing = 1;
//	runtime·stoptheworld();
//
//	... do stuff ...
//
//	m->gcing = 0;
//	runtime·semrelease(&runtime·worldsema);
//	runtime·starttheworld();
//
uint32 runtime·worldsema = 1;

typedef struct Workbuf Workbuf;
struct Workbuf
{
	LFNode	node; // must be first
	uintptr	nobj;
	byte*	obj[(WorkbufSize-sizeof(LFNode)-sizeof(uintptr))/PtrSize];
};

extern byte runtime·data[];
extern byte runtime·edata[];
extern byte runtime·bss[];
extern byte runtime·ebss[];

extern byte runtime·gcdata[];
extern byte runtime·gcbss[];

Mutex	runtime·finlock;	// protects the following variables
G*	runtime·fing;		// goroutine that runs finalizers
FinBlock*	runtime·finq;	// list of finalizers that are to be executed
FinBlock*	runtime·finc;	// cache of free blocks
static byte finptrmask[FinBlockSize/PtrSize/PointersPerByte];
bool	runtime·fingwait;
bool	runtime·fingwake;
FinBlock	*runtime·allfin;	// list of all blocks

BitVector	runtime·gcdatamask;
BitVector	runtime·gcbssmask;

Mutex	runtime·gclock;

static	uintptr	badblock[1024];
static	int32	nbadblock;

static Workbuf* getempty(Workbuf*);
static Workbuf* getfull(Workbuf*);
static void	putempty(Workbuf*);
static Workbuf* handoff(Workbuf*);
static void	gchelperstart(void);
static void	flushallmcaches(void);
static bool	scanframe(Stkframe *frame, void *unused);
static void	scanstack(G *gp);
static BitVector	unrollglobgcprog(byte *prog, uintptr size);

void runtime·bgsweep(void);
static FuncVal bgsweepv = {runtime·bgsweep};

typedef struct WorkData WorkData;
struct WorkData {
	uint64	full;  // lock-free list of full blocks
	uint64	empty; // lock-free list of empty blocks
	byte	pad0[CacheLineSize]; // prevents false-sharing between full/empty and nproc/nwait
	uint32	nproc;
	int64	tstart;
	volatile uint32	nwait;
	volatile uint32	ndone;
	Note	alldone;
	ParFor*	markfor;

	// Copy of mheap.allspans for marker or sweeper.
	MSpan**	spans;
	uint32	nspan;
};
WorkData runtime·work;

// Is _cgo_allocate linked into the binary?
static bool
have_cgo_allocate(void)
{
	extern	byte	go·weak·runtime·_cgo_allocate_internal[1];
	return go·weak·runtime·_cgo_allocate_internal != nil;
}

// scanblock scans a block of n bytes starting at pointer b for references
// to other objects, scanning any it finds recursively until there are no
// unscanned objects left.  Instead of using an explicit recursion, it keeps
// a work list in the Workbuf* structures and loops in the main function
// body.  Keeping an explicit work list is easier on the stack allocator and
// more efficient.
static void
scanblock(byte *b, uintptr n, byte *ptrmask)
{
	byte *obj, *obj0, *p, *arena_start, *arena_used, **wp, *scanbuf[8], *ptrbitp, *bitp;
	uintptr i, j, nobj, size, idx, x, off, scanbufpos, bits, xbits, shift;
	Workbuf *wbuf;
	Iface *iface;
	Eface *eface;
	Type *typ;
	MSpan *s;
	pageID k;
	bool keepworking;

	// Cache memory arena parameters in local vars.
	arena_start = runtime·mheap.arena_start;
	arena_used = runtime·mheap.arena_used;

	wbuf = getempty(nil);
	nobj = wbuf->nobj;
	wp = &wbuf->obj[nobj];
	keepworking = b == nil;
	scanbufpos = 0;
	for(i = 0; i < nelem(scanbuf); i++)
		scanbuf[i] = nil;

	ptrbitp = nil;

	// ptrmask can have 2 possible values:
	// 1. nil - obtain pointer mask from GC bitmap.
	// 2. pointer to a compact mask (for stacks and data).
	if(b != nil)
		goto scanobj;
	for(;;) {
		if(nobj == 0) {
			// Out of work in workbuf.
			// First, see is there is any work in scanbuf.
			for(i = 0; i < nelem(scanbuf); i++) {
				b = scanbuf[scanbufpos];
				scanbuf[scanbufpos++] = nil;
				scanbufpos %= nelem(scanbuf);
				if(b != nil) {
					n = arena_used - b; // scan until bitBoundary or BitsDead
					ptrmask = nil; // use GC bitmap for pointer info
					goto scanobj;
				}
			}
			if(!keepworking) {
				putempty(wbuf);
				return;
			}
			// Refill workbuf from global queue.
			wbuf = getfull(wbuf);
			if(wbuf == nil)
				return;
			nobj = wbuf->nobj;
			wp = &wbuf->obj[nobj];
		}

		// If another proc wants a pointer, give it some.
		if(runtime·work.nwait > 0 && nobj > 4 && runtime·work.full == 0) {
			wbuf->nobj = nobj;
			wbuf = handoff(wbuf);
			nobj = wbuf->nobj;
			wp = &wbuf->obj[nobj];
		}

		wp--;
		nobj--;
		b = *wp;
		n = arena_used - b; // scan until next bitBoundary or BitsDead
		ptrmask = nil; // use GC bitmap for pointer info

	scanobj:
		if(DebugPtrs)
			runtime·printf("scanblock %p +%p %p\n", b, n, ptrmask);
		// Find bits of the beginning of the object.
		if(ptrmask == nil) {
			off = (uintptr*)b - (uintptr*)arena_start;
			ptrbitp = arena_start - off/wordsPerBitmapByte - 1;
		}
		for(i = 0; i < n; i += PtrSize) {
			obj = nil;
			// Find bits for this word.
			if(ptrmask == nil) {
				// Check is we have reached end of span.
				if((((uintptr)b+i)%PageSize) == 0 &&
					runtime·mheap.spans[(b-arena_start)>>PageShift] != runtime·mheap.spans[(b+i-arena_start)>>PageShift])
					break;
				// Consult GC bitmap.
				bits = *ptrbitp;

				if(wordsPerBitmapByte != 2)
					runtime·throw("alg doesn't work for wordsPerBitmapByte != 2");
				j = ((uintptr)b+i)/PtrSize & 1;
				ptrbitp -= j;
				bits >>= gcBits*j;

				if((bits&bitBoundary) != 0 && i != 0)
					break; // reached beginning of the next object
				bits = (bits>>2)&BitsMask;
				if(bits == BitsDead)
					break; // reached no-scan part of the object
			} else // dense mask (stack or data)
				bits = (ptrmask[(i/PtrSize)/4]>>(((i/PtrSize)%4)*BitsPerPointer))&BitsMask;

			if(bits <= BitsScalar) // BitsScalar || BitsDead
				continue;
			if(bits == BitsPointer) {
				obj = *(byte**)(b+i);
				obj0 = obj;
				goto markobj;
			}

			// With those three out of the way, must be multi-word.
			if(Debug && bits != BitsMultiWord)
				runtime·throw("unexpected garbage collection bits");
			// Find the next pair of bits.
			if(ptrmask == nil) {
				bits = *ptrbitp;
				j = ((uintptr)b+i+PtrSize)/PtrSize & 1;
				ptrbitp -= j;
				bits >>= gcBits*j;
				bits = (bits>>2)&BitsMask;
			} else
				bits = (ptrmask[((i+PtrSize)/PtrSize)/4]>>((((i+PtrSize)/PtrSize)%4)*BitsPerPointer))&BitsMask;

			if(Debug && bits != BitsIface && bits != BitsEface)
				runtime·throw("unexpected garbage collection bits");

			if(bits == BitsIface) {
				iface = (Iface*)(b+i);
				if(iface->tab != nil) {
					typ = iface->tab->type;
					if(!(typ->kind&KindDirectIface) || !(typ->kind&KindNoPointers))
						obj = iface->data;
				}
			} else {
				eface = (Eface*)(b+i);
				typ = eface->type;
				if(typ != nil) {
					if(!(typ->kind&KindDirectIface) || !(typ->kind&KindNoPointers))
						obj = eface->data;
				}
			}

			i += PtrSize;

			obj0 = obj;
		markobj:
			// At this point we have extracted the next potential pointer.
			// Check if it points into heap.
			if(obj == nil)
				continue;
			if(obj < arena_start || obj >= arena_used) {
				if((uintptr)obj < PhysPageSize) {
					s = nil;
					goto badobj;
				}
				continue;
			}
			// Mark the object.
			obj = (byte*)((uintptr)obj & ~(PtrSize-1));
			off = (uintptr*)obj - (uintptr*)arena_start;
			bitp = arena_start - off/wordsPerBitmapByte - 1;
			shift = (off % wordsPerBitmapByte) * gcBits;
			xbits = *bitp;
			bits = (xbits >> shift) & bitMask;
			if((bits&bitBoundary) == 0) {
				// Not a beginning of a block, consult span table to find the block beginning.
				k = (uintptr)obj>>PageShift;
				x = k;
				x -= (uintptr)arena_start>>PageShift;
				s = runtime·mheap.spans[x];
				if(s == nil || k < s->start || obj >= s->limit || s->state != MSpanInUse) {
					// Stack pointers lie within the arena bounds but are not part of the GC heap.
					// Ignore them.
					if(s != nil && s->state == MSpanStack)
						continue;
				
				badobj:
					// If cgo_allocate is linked into the binary, it can allocate
					// memory as []unsafe.Pointer that may not contain actual
					// pointers and must be scanned conservatively.
					// In this case alone, allow the bad pointer.
					if(have_cgo_allocate() && ptrmask == nil)
						continue;

					// Anything else indicates a bug somewhere.
					// If we're in the middle of chasing down a different bad pointer,
					// don't confuse the trace by printing about this one.
					if(nbadblock > 0)
						continue;

					runtime·printf("runtime: garbage collector found invalid heap pointer *(%p+%p)=%p", b, i, obj);
					if(s == nil)
						runtime·printf(" s=nil\n");
					else
						runtime·printf(" span=%p-%p-%p state=%d\n", (uintptr)s->start<<PageShift, s->limit, (uintptr)(s->start+s->npages)<<PageShift, s->state);
					if(ptrmask != nil)
						runtime·throw("bad pointer");
					// Add to badblock list, which will cause the garbage collection
					// to keep repeating until it has traced the chain of pointers
					// leading to obj all the way back to a root.
					if(nbadblock == 0)
						badblock[nbadblock++] = (uintptr)b;
					continue;
				}
				p = (byte*)((uintptr)s->start<<PageShift);
				if(s->sizeclass != 0) {
					size = s->elemsize;
					idx = ((byte*)obj - p)/size;
					p = p+idx*size;
				}
				if(p == obj) {
					runtime·printf("runtime: failed to find block beginning for %p s=%p s->limit=%p\n",
						p, s->start*PageSize, s->limit);
					runtime·throw("failed to find block beginning");
				}
				obj = p;
				goto markobj;
			}
			if(DebugPtrs)
				runtime·printf("scan *%p = %p => base %p\n", b+i, obj0, obj);

			if(nbadblock > 0 && (uintptr)obj == badblock[nbadblock-1]) {
				// Running garbage collection again because
				// we want to find the path from a root to a bad pointer.
				// Found possible next step; extend or finish path.
				for(j=0; j<nbadblock; j++)
					if(badblock[j] == (uintptr)b)
						goto AlreadyBad;
				runtime·printf("runtime: found *(%p+%p) = %p+%p\n", b, i, obj0, (uintptr)(obj-obj0));
				if(ptrmask != nil)
					runtime·throw("bad pointer");
				if(nbadblock >= nelem(badblock))
					runtime·throw("badblock trace too long");
				badblock[nbadblock++] = (uintptr)b;
			AlreadyBad:;
			}

			// Now we have bits, bitp, and shift correct for
			// obj pointing at the base of the object.
			// Only care about not marked objects.
			if((bits&bitMarked) != 0)
				continue;
			// If obj size is greater than 8, then each byte of GC bitmap
			// contains info for at most one object. In such case we use
			// non-atomic byte store to mark the object. This can lead
			// to double enqueue of the object for scanning, but scanning
			// is an idempotent operation, so it is OK. This cannot lead
			// to bitmap corruption because the single marked bit is the
			// only thing that can change in the byte.
			// For 8-byte objects we use non-atomic store, if the other
			// quadruple is already marked. Otherwise we resort to CAS
			// loop for marking.
			if((xbits&(bitMask|(bitMask<<gcBits))) != (bitBoundary|(bitBoundary<<gcBits)) ||
				runtime·work.nproc == 1)
				*bitp = xbits | (bitMarked<<shift);
			else
				runtime·atomicor8(bitp, bitMarked<<shift);

			if(((xbits>>(shift+2))&BitsMask) == BitsDead)
				continue;  // noscan object

			// Queue the obj for scanning.
			PREFETCH(obj);
			p = scanbuf[scanbufpos];
			scanbuf[scanbufpos++] = obj;
			scanbufpos %= nelem(scanbuf);
			if(p == nil)
				continue;

			// If workbuf is full, obtain an empty one.
			if(nobj >= nelem(wbuf->obj)) {
				wbuf->nobj = nobj;
				wbuf = getempty(wbuf);
				nobj = wbuf->nobj;
				wp = &wbuf->obj[nobj];
			}
			*wp = p;
			wp++;
			nobj++;
		}
		if(DebugPtrs)
			runtime·printf("end scanblock %p +%p %p\n", b, n, ptrmask);

		if(Debug && ptrmask == nil) {
			// For heap objects ensure that we did not overscan.
			n = 0;
			p = nil;
			if(!runtime·mlookup(b, &p, &n, nil) || b != p || i > n) {
				runtime·printf("runtime: scanned (%p,%p), heap object (%p,%p)\n", b, i, p, n);
				runtime·throw("scanblock: scanned invalid object");
			}
		}
	}
}

static void
markroot(ParFor *desc, uint32 i)
{
	FinBlock *fb;
	MSpan *s;
	uint32 spanidx, sg;
	G *gp;
	void *p;
	uint32 status;
	bool restart;

	USED(&desc);
	// Note: if you add a case here, please also update heapdump.c:dumproots.
	switch(i) {
	case RootData:
		scanblock(runtime·data, runtime·edata - runtime·data, runtime·gcdatamask.bytedata);
		break;

	case RootBss:
		scanblock(runtime·bss, runtime·ebss - runtime·bss, runtime·gcbssmask.bytedata);
		break;

	case RootFinalizers:
		for(fb=runtime·allfin; fb; fb=fb->alllink)
			scanblock((byte*)fb->fin, fb->cnt*sizeof(fb->fin[0]), finptrmask);
		break;

	case RootSpans:
		// mark MSpan.specials
		sg = runtime·mheap.sweepgen;
		for(spanidx=0; spanidx<runtime·work.nspan; spanidx++) {
			Special *sp;
			SpecialFinalizer *spf;

			s = runtime·work.spans[spanidx];
			if(s->state != MSpanInUse)
				continue;
			if(s->sweepgen != sg) {
				runtime·printf("sweep %d %d\n", s->sweepgen, sg);
				runtime·throw("gc: unswept span");
			}
			for(sp = s->specials; sp != nil; sp = sp->next) {
				if(sp->kind != KindSpecialFinalizer)
					continue;
				// don't mark finalized object, but scan it so we
				// retain everything it points to.
				spf = (SpecialFinalizer*)sp;
				// A finalizer can be set for an inner byte of an object, find object beginning.
				p = (void*)((s->start << PageShift) + spf->special.offset/s->elemsize*s->elemsize);
				scanblock(p, s->elemsize, nil);
				scanblock((void*)&spf->fn, PtrSize, oneptr);
			}
		}
		break;

	case RootFlushCaches:
		flushallmcaches();
		break;

	default:
		// the rest is scanning goroutine stacks
		if(i - RootCount >= runtime·allglen)
			runtime·throw("markroot: bad index");
		gp = runtime·allg[i - RootCount];
		// remember when we've first observed the G blocked
		// needed only to output in traceback
		status = runtime·readgstatus(gp);
		if((status == Gwaiting || status == Gsyscall) && gp->waitsince == 0)
			gp->waitsince = runtime·work.tstart;
		// Shrink a stack if not much of it is being used.
		runtime·shrinkstack(gp);
		if(runtime·readgstatus(gp) == Gdead) 
			gp->gcworkdone = true;
		else 
			gp->gcworkdone = false; 
		restart = runtime·stopg(gp);
		scanstack(gp);
		if(restart)
			runtime·restartg(gp);
		break;
	}
}

// Get an empty work buffer off the work.empty list,
// allocating new buffers as needed.
static Workbuf*
getempty(Workbuf *b)
{
	MCache *c;

	if(b != nil)
		runtime·lfstackpush(&runtime·work.full, &b->node);
	b = nil;
	c = g->m->mcache;
	if(c->gcworkbuf != nil) {
		b = c->gcworkbuf;
		c->gcworkbuf = nil;
	}
	if(b == nil)
		b = (Workbuf*)runtime·lfstackpop(&runtime·work.empty);
	if(b == nil)
		b = runtime·persistentalloc(sizeof(*b), CacheLineSize, &mstats.gc_sys);
	b->nobj = 0;
	return b;
}

static void
putempty(Workbuf *b)
{
	MCache *c;

	c = g->m->mcache;
	if(c->gcworkbuf == nil) {
		c->gcworkbuf = b;
		return;
	}
	runtime·lfstackpush(&runtime·work.empty, &b->node);
}

void
runtime·gcworkbuffree(void *b)
{
	if(b != nil)
		putempty(b);
}

// Get a full work buffer off the work.full list, or return nil.
static Workbuf*
getfull(Workbuf *b)
{
	int32 i;

	if(b != nil)
		runtime·lfstackpush(&runtime·work.empty, &b->node);
	b = (Workbuf*)runtime·lfstackpop(&runtime·work.full);
	if(b != nil || runtime·work.nproc == 1)
		return b;

	runtime·xadd(&runtime·work.nwait, +1);
	for(i=0;; i++) {
		if(runtime·work.full != 0) {
			runtime·xadd(&runtime·work.nwait, -1);
			b = (Workbuf*)runtime·lfstackpop(&runtime·work.full);
			if(b != nil)
				return b;
			runtime·xadd(&runtime·work.nwait, +1);
		}
		if(runtime·work.nwait == runtime·work.nproc)
			return nil;
		if(i < 10) {
			g->m->gcstats.nprocyield++;
			runtime·procyield(20);
		} else if(i < 20) {
			g->m->gcstats.nosyield++;
			runtime·osyield();
		} else {
			g->m->gcstats.nsleep++;
			runtime·usleep(100);
		}
	}
}

static Workbuf*
handoff(Workbuf *b)
{
	int32 n;
	Workbuf *b1;

	// Make new buffer with half of b's pointers.
	b1 = getempty(nil);
	n = b->nobj/2;
	b->nobj -= n;
	b1->nobj = n;
	runtime·memmove(b1->obj, b->obj+b->nobj, n*sizeof b1->obj[0]);
	g->m->gcstats.nhandoff++;
	g->m->gcstats.nhandoffcnt += n;

	// Put b on full list - let first half of b get stolen.
	runtime·lfstackpush(&runtime·work.full, &b->node);
	return b1;
}

BitVector
runtime·stackmapdata(StackMap *stackmap, int32 n)
{
	if(n < 0 || n >= stackmap->n)
		runtime·throw("stackmapdata: index out of range");
<<<<<<< HEAD
	return (BitVector){stackmap->nbit, stackmap->bytedata + 4*n*((stackmap->nbit+31)/32)};
=======
	return (BitVector){stackmap->nbit, stackmap->bytedata + n*((stackmap->nbit+31)/32*4)};
>>>>>>> af3868f1
}

// Scan a stack frame: local variables and function arguments/results.
static bool
scanframe(Stkframe *frame, void *unused)
{
	Func *f;
	StackMap *stackmap;
	BitVector bv;
	uintptr size, minsize;
	uintptr targetpc;
	int32 pcdata;

	USED(unused);
	f = frame->fn;
	targetpc = frame->continpc;
	if(targetpc == 0) {
		// Frame is dead.
		return true;
	}
	if(Debug > 1)
		runtime·printf("scanframe %s\n", runtime·funcname(f));
	if(targetpc != f->entry)
		targetpc--;
	pcdata = runtime·pcdatavalue(f, PCDATA_StackMapIndex, targetpc);
	if(pcdata == -1) {
		// We do not have a valid pcdata value but there might be a
		// stackmap for this function.  It is likely that we are looking
		// at the function prologue, assume so and hope for the best.
		pcdata = 0;
	}

	// Scan local variables if stack frame has been allocated.
	size = frame->varp - frame->sp;
	if(thechar != '6' && thechar != '8')
		minsize = sizeof(uintptr);
	else
		minsize = 0;
	if(size > minsize) {
		stackmap = runtime·funcdata(f, FUNCDATA_LocalsPointerMaps);
		if(stackmap == nil || stackmap->n <= 0) {
			runtime·printf("runtime: frame %s untyped locals %p+%p\n", runtime·funcname(f), (byte*)(frame->varp-size), size);
			runtime·throw("missing stackmap");
		}

		// Locals bitmap information, scan just the pointers in locals.
		if(pcdata < 0 || pcdata >= stackmap->n) {
			// don't know where we are
			runtime·printf("runtime: pcdata is %d and %d locals stack map entries for %s (targetpc=%p)\n",
				pcdata, stackmap->n, runtime·funcname(f), targetpc);
			runtime·throw("scanframe: bad symbol table");
		}
		bv = runtime·stackmapdata(stackmap, pcdata);
		size = (bv.n * PtrSize) / BitsPerPointer;
<<<<<<< HEAD
		scanblock((byte*)frame->varp - size, bv.n/BitsPerPointer*PtrSize, (byte*)bv.bytedata);
	}

	// Scan arguments.
	// Use pointer information if known.
	stackmap = runtime·funcdata(f, FUNCDATA_ArgsPointerMaps);
	if(stackmap != nil) {
		bv = runtime·stackmapdata(stackmap, pcdata);
		scanblock((byte*)frame->argp, bv.n/BitsPerPointer*PtrSize, (byte*)bv.bytedata);
	} else {
		if(Debug > 2)
			runtime·printf("frame %s conservative args %p+%p\n", runtime·funcname(f), frame->argp, (uintptr)frame->arglen);
		scanblock((byte*)frame->argp, frame->arglen, ScanConservatively);
	}
	return true;
=======
		scanblock((byte*)(frame->varp - size), bv.n/BitsPerPointer*PtrSize, bv.bytedata);
	}

	// Scan arguments.
	if(frame->arglen > 0) {
		if(frame->argmap != nil)
			bv = *frame->argmap;
		else {
			stackmap = runtime·funcdata(f, FUNCDATA_ArgsPointerMaps);
			if(stackmap == nil || stackmap->n <= 0) {
				runtime·printf("runtime: frame %s untyped args %p+%p\n", runtime·funcname(f), frame->argp, (uintptr)frame->arglen);
				runtime·throw("missing stackmap");
			}
			if(pcdata < 0 || pcdata >= stackmap->n) {
				// don't know where we are
				runtime·printf("runtime: pcdata is %d and %d args stack map entries for %s (targetpc=%p)\n",
					pcdata, stackmap->n, runtime·funcname(f), targetpc);
				runtime·throw("scanframe: bad symbol table");
			}
 			bv = runtime·stackmapdata(stackmap, pcdata);
		}
 		scanblock((byte*)frame->argp, bv.n/BitsPerPointer*PtrSize, bv.bytedata);
 	}
 	return true;
>>>>>>> af3868f1
}

static void
scanstack(G *gp)
{
	M *mp;
	bool (*fn)(Stkframe*, void*);

	if(runtime·readgstatus(gp)&Gscan == 0) {
		runtime·printf("runtime: gp=%p, goid=%D, gp->atomicstatus=%d\n", gp, gp->goid, runtime·readgstatus(gp));
		runtime·throw("mark - bad status");
	}

	switch(runtime·readgstatus(gp)&~Gscan) {
	default:
		runtime·printf("runtime: gp=%p, goid=%D, gp->atomicstatus=%d\n", gp, gp->goid, runtime·readgstatus(gp));
		runtime·throw("mark - bad status");
	case Gdead:
		return;
	case Grunning:
		runtime·printf("runtime: gp=%p, goid=%D, gp->atomicstatus=%d\n", gp, gp->goid, runtime·readgstatus(gp));
		runtime·throw("mark - world not stopped");
	case Grunnable:
	case Gsyscall:
	case Gwaiting:
		break;
	}

	if(gp == g)
		runtime·throw("can't scan our own stack");
	if((mp = gp->m) != nil && mp->helpgc)
		runtime·throw("can't scan gchelper stack");

	fn = scanframe;
	runtime·gentraceback(~(uintptr)0, ~(uintptr)0, 0, gp, 0, nil, 0x7fffffff, &fn, nil, false);
	runtime·tracebackdefers(gp, &fn, nil);
}

// The gp has been moved to a gc safepoint. If there is gcphase specific
// work it is done here. 
void
runtime·gcphasework(G *gp)
{
	switch(runtime·gcphase) {
	default:
		runtime·throw("gcphasework in bad gcphase");
	case GCoff:
	case GCquiesce:
	case GCstw:
	case GCsweep:
		// No work for now.
		break;
	case GCmark:
		// Disabled until concurrent GC is implemented
		// but indicate the scan has been done. 
		// scanstack(gp);
		break;
	}
	gp->gcworkdone = true;
}

#pragma dataflag NOPTR
static byte finalizer1[] = {
	// Each Finalizer is 5 words, ptr ptr uintptr ptr ptr.
	// Each byte describes 4 words.
	// Need 4 Finalizers described by 5 bytes before pattern repeats:
	//	ptr ptr uintptr ptr ptr
	//	ptr ptr uintptr ptr ptr
	//	ptr ptr uintptr ptr ptr
	//	ptr ptr uintptr ptr ptr
	// aka
	//	ptr ptr uintptr ptr
	//	ptr ptr ptr uintptr
	//	ptr ptr ptr ptr
	//	uintptr ptr ptr ptr
	//	ptr uintptr ptr ptr
	// Assumptions about Finalizer layout checked below.
	BitsPointer | BitsPointer<<2 | BitsScalar<<4 | BitsPointer<<6,
	BitsPointer | BitsPointer<<2 | BitsPointer<<4 | BitsScalar<<6,
	BitsPointer | BitsPointer<<2 | BitsPointer<<4 | BitsPointer<<6,
	BitsScalar | BitsPointer<<2 | BitsPointer<<4 | BitsPointer<<6,
	BitsPointer | BitsScalar<<2 | BitsPointer<<4 | BitsPointer<<6,
};

void
runtime·queuefinalizer(byte *p, FuncVal *fn, uintptr nret, Type *fint, PtrType *ot)
{
	FinBlock *block;
	Finalizer *f;
	int32 i;

	runtime·lock(&runtime·finlock);
	if(runtime·finq == nil || runtime·finq->cnt == runtime·finq->cap) {
		if(runtime·finc == nil) {
			runtime·finc = runtime·persistentalloc(FinBlockSize, 0, &mstats.gc_sys);
			runtime·finc->cap = (FinBlockSize - sizeof(FinBlock)) / sizeof(Finalizer) + 1;
			runtime·finc->alllink = runtime·allfin;
			runtime·allfin = runtime·finc;
			if(finptrmask[0] == 0) {
				// Build pointer mask for Finalizer array in block.
				// Check assumptions made in finalizer1 array above.
				if(sizeof(Finalizer) != 5*PtrSize ||
					offsetof(Finalizer, fn) != 0 ||
					offsetof(Finalizer, arg) != PtrSize ||
					offsetof(Finalizer, nret) != 2*PtrSize ||
					offsetof(Finalizer, fint) != 3*PtrSize ||
					offsetof(Finalizer, ot) != 4*PtrSize ||
					BitsPerPointer != 2) {
					runtime·throw("finalizer out of sync");
				}
				for(i=0; i<nelem(finptrmask); i++)
					finptrmask[i] = finalizer1[i%nelem(finalizer1)];
			}
		}
		block = runtime·finc;
		runtime·finc = block->next;
		block->next = runtime·finq;
		runtime·finq = block;
	}
	f = &runtime·finq->fin[runtime·finq->cnt];
	runtime·finq->cnt++;
	f->fn = fn;
	f->nret = nret;
	f->fint = fint;
	f->ot = ot;
	f->arg = p;
	runtime·fingwake = true;
	runtime·unlock(&runtime·finlock);
}

void
runtime·iterate_finq(void (*callback)(FuncVal*, byte*, uintptr, Type*, PtrType*))
{
	FinBlock *fb;
	Finalizer *f;
	uintptr i;

	for(fb = runtime·allfin; fb; fb = fb->alllink) {
		for(i = 0; i < fb->cnt; i++) {
			f = &fb->fin[i];
			callback(f->fn, f->arg, f->nret, f->fint, f->ot);
		}
	}
}

void
runtime·MSpan_EnsureSwept(MSpan *s)
{
	uint32 sg;

	// Caller must disable preemption.
	// Otherwise when this function returns the span can become unswept again
	// (if GC is triggered on another goroutine).
	if(g->m->locks == 0 && g->m->mallocing == 0 && g != g->m->g0)
		runtime·throw("MSpan_EnsureSwept: m is not locked");

	sg = runtime·mheap.sweepgen;
	if(runtime·atomicload(&s->sweepgen) == sg)
		return;
	if(runtime·cas(&s->sweepgen, sg-2, sg-1)) {
		runtime·MSpan_Sweep(s, false);
		return;
	}
	// unfortunate condition, and we don't have efficient means to wait
	while(runtime·atomicload(&s->sweepgen) != sg)
		runtime·osyield();
}

// Sweep frees or collects finalizers for blocks not marked in the mark phase.
// It clears the mark bits in preparation for the next GC round.
// Returns true if the span was returned to heap.
// If preserve=true, don't return it to heap nor relink in MCentral lists;
// caller takes care of it.
bool
runtime·MSpan_Sweep(MSpan *s, bool preserve)
{
	int32 cl, n, npages, nfree;
	uintptr size, off, step;
	uint32 sweepgen;
	byte *p, *bitp, shift, xbits, bits;
	MCache *c;
	byte *arena_start;
	MLink head, *end, *link;
	Special *special, **specialp, *y;
	bool res, sweepgenset;

	// It's critical that we enter this function with preemption disabled,
	// GC must not start while we are in the middle of this function.
	if(g->m->locks == 0 && g->m->mallocing == 0 && g != g->m->g0)
		runtime·throw("MSpan_Sweep: m is not locked");
	sweepgen = runtime·mheap.sweepgen;
	if(s->state != MSpanInUse || s->sweepgen != sweepgen-1) {
		runtime·printf("MSpan_Sweep: state=%d sweepgen=%d mheap.sweepgen=%d\n",
			s->state, s->sweepgen, sweepgen);
		runtime·throw("MSpan_Sweep: bad span state");
	}
	arena_start = runtime·mheap.arena_start;
	cl = s->sizeclass;
	size = s->elemsize;
	if(cl == 0) {
		n = 1;
	} else {
		// Chunk full of small blocks.
		npages = runtime·class_to_allocnpages[cl];
		n = (npages << PageShift) / size;
	}
	res = false;
	nfree = 0;
	end = &head;
	c = g->m->mcache;
	sweepgenset = false;

	// Mark any free objects in this span so we don't collect them.
	for(link = s->freelist; link != nil; link = link->next) {
		off = (uintptr*)link - (uintptr*)arena_start;
		bitp = arena_start - off/wordsPerBitmapByte - 1;
		shift = (off % wordsPerBitmapByte) * gcBits;
		*bitp |= bitMarked<<shift;
	}

	// Unlink & free special records for any objects we're about to free.
	specialp = &s->specials;
	special = *specialp;
	while(special != nil) {
		// A finalizer can be set for an inner byte of an object, find object beginning.
		p = (byte*)(s->start << PageShift) + special->offset/size*size;
		off = (uintptr*)p - (uintptr*)arena_start;
		bitp = arena_start - off/wordsPerBitmapByte - 1;
		shift = (off % wordsPerBitmapByte) * gcBits;
		bits = (*bitp>>shift) & bitMask;
		if((bits&bitMarked) == 0) {
			// Find the exact byte for which the special was setup
			// (as opposed to object beginning).
			p = (byte*)(s->start << PageShift) + special->offset;
			// about to free object: splice out special record
			y = special;
			special = special->next;
			*specialp = special;
			if(!runtime·freespecial(y, p, size, false)) {
				// stop freeing of object if it has a finalizer
				*bitp |= bitMarked << shift;
			}
		} else {
			// object is still live: keep special record
			specialp = &special->next;
			special = *specialp;
		}
	}

	// Sweep through n objects of given size starting at p.
	// This thread owns the span now, so it can manipulate
	// the block bitmap without atomic operations.
	p = (byte*)(s->start << PageShift);
	// Find bits for the beginning of the span.
	off = (uintptr*)p - (uintptr*)arena_start;
	bitp = arena_start - off/wordsPerBitmapByte - 1;
	shift = 0;
	step = size/(PtrSize*wordsPerBitmapByte);
	// Rewind to the previous quadruple as we move to the next
	// in the beginning of the loop.
	bitp += step;
	if(step == 0) {
		// 8-byte objects.
		bitp++;
		shift = gcBits;
	}
	for(; n > 0; n--, p += size) {
		bitp -= step;
		if(step == 0) {
			if(shift != 0)
				bitp--;
			shift = gcBits - shift;
		}

		xbits = *bitp;
		bits = (xbits>>shift) & bitMask;

		// Allocated and marked object, reset bits to allocated.
		if((bits&bitMarked) != 0) {
			*bitp &= ~(bitMarked<<shift);
			continue;
		}
		// At this point we know that we are looking at garbage object
		// that needs to be collected.
		if(runtime·debug.allocfreetrace)
			runtime·tracefree(p, size);
		// Reset to allocated+noscan.
		*bitp = (xbits & ~((bitMarked|(BitsMask<<2))<<shift)) | ((uintptr)BitsDead<<(shift+2));
		if(cl == 0) {
			// Free large span.
			if(preserve)
				runtime·throw("can't preserve large span");
			runtime·unmarkspan(p, s->npages<<PageShift);
			s->needzero = 1;
			// important to set sweepgen before returning it to heap
			runtime·atomicstore(&s->sweepgen, sweepgen);
			sweepgenset = true;
			// NOTE(rsc,dvyukov): The original implementation of efence
			// in CL 22060046 used SysFree instead of SysFault, so that
			// the operating system would eventually give the memory
			// back to us again, so that an efence program could run
			// longer without running out of memory. Unfortunately,
			// calling SysFree here without any kind of adjustment of the
			// heap data structures means that when the memory does
			// come back to us, we have the wrong metadata for it, either in
			// the MSpan structures or in the garbage collection bitmap.
			// Using SysFault here means that the program will run out of
			// memory fairly quickly in efence mode, but at least it won't
			// have mysterious crashes due to confused memory reuse.
			// It should be possible to switch back to SysFree if we also
			// implement and then call some kind of MHeap_DeleteSpan.
			if(runtime·debug.efence) {
				s->limit = nil;	// prevent mlookup from finding this span
				runtime·SysFault(p, size);
			} else
				runtime·MHeap_Free(&runtime·mheap, s, 1);
			c->local_nlargefree++;
			c->local_largefree += size;
			runtime·xadd64(&mstats.next_gc, -(uint64)(size * (runtime·gcpercent + 100)/100));
			res = true;
		} else {
			// Free small object.
			if(size > 2*sizeof(uintptr))
				((uintptr*)p)[1] = (uintptr)0xdeaddeaddeaddeadll;	// mark as "needs to be zeroed"
			else if(size > sizeof(uintptr))
				((uintptr*)p)[1] = 0;

			end->next = (MLink*)p;
			end = (MLink*)p;
			nfree++;
		}
	}

	// We need to set s->sweepgen = h->sweepgen only when all blocks are swept,
	// because of the potential for a concurrent free/SetFinalizer.
	// But we need to set it before we make the span available for allocation
	// (return it to heap or mcentral), because allocation code assumes that a
	// span is already swept if available for allocation.

	if(!sweepgenset && nfree == 0) {
		// The span must be in our exclusive ownership until we update sweepgen,
		// check for potential races.
		if(s->state != MSpanInUse || s->sweepgen != sweepgen-1) {
			runtime·printf("MSpan_Sweep: state=%d sweepgen=%d mheap.sweepgen=%d\n",
				s->state, s->sweepgen, sweepgen);
			runtime·throw("MSpan_Sweep: bad span state after sweep");
		}
		runtime·atomicstore(&s->sweepgen, sweepgen);
	}
	if(nfree > 0) {
		c->local_nsmallfree[cl] += nfree;
		c->local_cachealloc -= nfree * size;
		runtime·xadd64(&mstats.next_gc, -(uint64)(nfree * size * (runtime·gcpercent + 100)/100));
		res = runtime·MCentral_FreeSpan(&runtime·mheap.central[cl].mcentral, s, nfree, head.next, end, preserve);
		// MCentral_FreeSpan updates sweepgen
	}
	return res;
}

// State of background runtime·sweep.
// Protected by runtime·gclock.
typedef struct SweepData SweepData;
struct SweepData
{
	G*	g;
	bool	parked;

	uint32	spanidx;	// background sweeper position

	uint32	nbgsweep;
	uint32	npausesweep;
};
SweepData runtime·sweep;

// sweeps one span
// returns number of pages returned to heap, or -1 if there is nothing to sweep
uintptr
runtime·sweepone(void)
{
	MSpan *s;
	uint32 idx, sg;
	uintptr npages;

	// increment locks to ensure that the goroutine is not preempted
	// in the middle of sweep thus leaving the span in an inconsistent state for next GC
	g->m->locks++;
	sg = runtime·mheap.sweepgen;
	for(;;) {
		idx = runtime·xadd(&runtime·sweep.spanidx, 1) - 1;
		if(idx >= runtime·work.nspan) {
			runtime·mheap.sweepdone = true;
			g->m->locks--;
			return -1;
		}
		s = runtime·work.spans[idx];
		if(s->state != MSpanInUse) {
			s->sweepgen = sg;
			continue;
		}
		if(s->sweepgen != sg-2 || !runtime·cas(&s->sweepgen, sg-2, sg-1))
			continue;
		npages = s->npages;
		if(!runtime·MSpan_Sweep(s, false))
			npages = 0;
		g->m->locks--;
		return npages;
	}
}

static void
sweepone_m(void)
{
	g->m->scalararg[0] = runtime·sweepone();
}

#pragma textflag NOSPLIT
uintptr
runtime·gosweepone(void)
{
	void (*fn)(void);
	
	fn = sweepone_m;
	runtime·onM(&fn);
	return g->m->scalararg[0];
}

#pragma textflag NOSPLIT
bool
runtime·gosweepdone(void)
{
	return runtime·mheap.sweepdone;
}

void
runtime·gchelper(void)
{
	uint32 nproc;

	g->m->traceback = 2;
	gchelperstart();

	// parallel mark for over gc roots
	runtime·parfordo(runtime·work.markfor);

	// help other threads scan secondary blocks
	scanblock(nil, 0, nil);

	nproc = runtime·work.nproc;  // runtime·work.nproc can change right after we increment runtime·work.ndone
	if(runtime·xadd(&runtime·work.ndone, +1) == nproc-1)
		runtime·notewakeup(&runtime·work.alldone);
	g->m->traceback = 0;
}

static void
cachestats(void)
{
	MCache *c;
	P *p, **pp;

	for(pp=runtime·allp; p=*pp; pp++) {
		c = p->mcache;
		if(c==nil)
			continue;
		runtime·purgecachedstats(c);
	}
}

static void
flushallmcaches(void)
{
	P *p, **pp;
	MCache *c;

	// Flush MCache's to MCentral.
	for(pp=runtime·allp; p=*pp; pp++) {
		c = p->mcache;
		if(c==nil)
			continue;
		runtime·MCache_ReleaseAll(c);
		runtime·stackcache_clear(c);
	}
}

static void
flushallmcaches_m(G *gp)
{
	flushallmcaches();
	runtime·gogo(&gp->sched);
}

void
runtime·updatememstats(GCStats *stats)
{
	M *mp;
	MSpan *s;
	int32 i;
	uint64 smallfree;
	uint64 *src, *dst;
	void (*fn)(G*);

	if(stats)
		runtime·memclr((byte*)stats, sizeof(*stats));
	for(mp=runtime·allm; mp; mp=mp->alllink) {
		if(stats) {
			src = (uint64*)&mp->gcstats;
			dst = (uint64*)stats;
			for(i=0; i<sizeof(*stats)/sizeof(uint64); i++)
				dst[i] += src[i];
			runtime·memclr((byte*)&mp->gcstats, sizeof(mp->gcstats));
		}
	}
	mstats.mcache_inuse = runtime·mheap.cachealloc.inuse;
	mstats.mspan_inuse = runtime·mheap.spanalloc.inuse;
	mstats.sys = mstats.heap_sys + mstats.stacks_sys + mstats.mspan_sys +
		mstats.mcache_sys + mstats.buckhash_sys + mstats.gc_sys + mstats.other_sys;
	
	// Calculate memory allocator stats.
	// During program execution we only count number of frees and amount of freed memory.
	// Current number of alive object in the heap and amount of alive heap memory
	// are calculated by scanning all spans.
	// Total number of mallocs is calculated as number of frees plus number of alive objects.
	// Similarly, total amount of allocated memory is calculated as amount of freed memory
	// plus amount of alive heap memory.
	mstats.alloc = 0;
	mstats.total_alloc = 0;
	mstats.nmalloc = 0;
	mstats.nfree = 0;
	for(i = 0; i < nelem(mstats.by_size); i++) {
		mstats.by_size[i].nmalloc = 0;
		mstats.by_size[i].nfree = 0;
	}

	// Flush MCache's to MCentral.
	if(g == g->m->g0)
		flushallmcaches();
	else {
		fn = flushallmcaches_m;
		runtime·mcall(&fn);
	}

	// Aggregate local stats.
	cachestats();

	// Scan all spans and count number of alive objects.
	runtime·lock(&runtime·mheap.lock);
	for(i = 0; i < runtime·mheap.nspan; i++) {
		s = runtime·mheap.allspans[i];
		if(s->state != MSpanInUse)
			continue;
		if(s->sizeclass == 0) {
			mstats.nmalloc++;
			mstats.alloc += s->elemsize;
		} else {
			mstats.nmalloc += s->ref;
			mstats.by_size[s->sizeclass].nmalloc += s->ref;
			mstats.alloc += s->ref*s->elemsize;
		}
	}
	runtime·unlock(&runtime·mheap.lock);

	// Aggregate by size class.
	smallfree = 0;
	mstats.nfree = runtime·mheap.nlargefree;
	for(i = 0; i < nelem(mstats.by_size); i++) {
		mstats.nfree += runtime·mheap.nsmallfree[i];
		mstats.by_size[i].nfree = runtime·mheap.nsmallfree[i];
		mstats.by_size[i].nmalloc += runtime·mheap.nsmallfree[i];
		smallfree += runtime·mheap.nsmallfree[i] * runtime·class_to_size[i];
	}
	mstats.nfree += mstats.tinyallocs;
	mstats.nmalloc += mstats.nfree;

	// Calculate derived stats.
	mstats.total_alloc = mstats.alloc + runtime·mheap.largefree + smallfree;
	mstats.heap_alloc = mstats.alloc;
	mstats.heap_objects = mstats.nmalloc - mstats.nfree;
}

// Structure of arguments passed to function gc().
// This allows the arguments to be passed via runtime·mcall.
struct gc_args
{
	int64 start_time; // start time of GC in ns (just before stoptheworld)
	bool  eagersweep;
};

static void gc(struct gc_args *args);

int32
runtime·readgogc(void)
{
	byte *p;

	p = runtime·getenv("GOGC");
	if(p == nil || p[0] == '\0')
		return 100;
	if(runtime·strcmp(p, (byte*)"off") == 0)
		return -1;
	return runtime·atoi(p);
}

void
runtime·gcinit(void)
{
	if(sizeof(Workbuf) != WorkbufSize)
		runtime·throw("runtime: size of Workbuf is suboptimal");

	runtime·work.markfor = runtime·parforalloc(MaxGcproc);
	runtime·gcpercent = runtime·readgogc();
	runtime·gcdatamask = unrollglobgcprog(runtime·gcdata, runtime·edata - runtime·data);
	runtime·gcbssmask = unrollglobgcprog(runtime·gcbss, runtime·ebss - runtime·bss);
}

void
runtime·gc_m(void)
{
	struct gc_args a;
	G *gp;

	gp = g->m->curg;
	runtime·casgstatus(gp, Grunning, Gwaiting);
	gp->waitreason = runtime·gostringnocopy((byte*)"garbage collection");

	a.start_time = (uint64)(g->m->scalararg[0]) | ((uint64)(g->m->scalararg[1]) << 32);
	a.eagersweep = g->m->scalararg[2];
	gc(&a);

	if(nbadblock > 0) {
		// Work out path from root to bad block.
		for(;;) {
			gc(&a);
			if(nbadblock >= nelem(badblock))
				runtime·throw("cannot find path to bad pointer");
		}
	}

	runtime·casgstatus(gp, Gwaiting, Grunning);
}

static void
gc(struct gc_args *args)
{
	int64 t0, t1, t2, t3, t4;
	uint64 heap0, heap1, obj;
	GCStats stats;

	if(DebugPtrs)
		runtime·printf("GC start\n");

	if(runtime·debug.allocfreetrace)
		runtime·tracegc();

	g->m->traceback = 2;
	t0 = args->start_time;
	runtime·work.tstart = args->start_time; 

	t1 = 0;
	if(runtime·debug.gctrace)
		t1 = runtime·nanotime();

	// Sweep what is not sweeped by bgsweep.
	while(runtime·sweepone() != -1)
		runtime·sweep.npausesweep++;

	// Cache runtime.mheap.allspans in work.spans to avoid conflicts with
	// resizing/freeing allspans.
	// New spans can be created while GC progresses, but they are not garbage for
	// this round:
	//  - new stack spans can be created even while the world is stopped.
	//  - new malloc spans can be created during the concurrent sweep

	// Even if this is stop-the-world, a concurrent exitsyscall can allocate a stack from heap.
	runtime·lock(&runtime·mheap.lock);
	// Free the old cached sweep array if necessary.
	if(runtime·work.spans != nil && runtime·work.spans != runtime·mheap.allspans)
		runtime·SysFree(runtime·work.spans, runtime·work.nspan*sizeof(runtime·work.spans[0]), &mstats.other_sys);
	// Cache the current array for marking.
	runtime·mheap.gcspans = runtime·mheap.allspans;
	runtime·work.spans = runtime·mheap.allspans;
	runtime·work.nspan = runtime·mheap.nspan;
	runtime·unlock(&runtime·mheap.lock);

	runtime·work.nwait = 0;
	runtime·work.ndone = 0;
	runtime·work.nproc = runtime·gcprocs();
	runtime·parforsetup(runtime·work.markfor, runtime·work.nproc, RootCount + runtime·allglen, nil, false, markroot);
	if(runtime·work.nproc > 1) {
		runtime·noteclear(&runtime·work.alldone);
		runtime·helpgc(runtime·work.nproc);
	}

	t2 = 0;
	if(runtime·debug.gctrace)
		t2 = runtime·nanotime();

	gchelperstart();
	runtime·parfordo(runtime·work.markfor);
	scanblock(nil, 0, nil);

	t3 = 0;
	if(runtime·debug.gctrace)
		t3 = runtime·nanotime();

	if(runtime·work.nproc > 1)
		runtime·notesleep(&runtime·work.alldone);

	runtime·shrinkfinish();

	cachestats();
	// next_gc calculation is tricky with concurrent sweep since we don't know size of live heap
	// estimate what was live heap size after previous GC (for tracing only)
	heap0 = mstats.next_gc*100/(runtime·gcpercent+100);
	// conservatively set next_gc to high value assuming that everything is live
	// concurrent/lazy sweep will reduce this number while discovering new garbage
	mstats.next_gc = mstats.heap_alloc+mstats.heap_alloc*runtime·gcpercent/100;

	t4 = runtime·nanotime();
	runtime·atomicstore64(&mstats.last_gc, runtime·unixnanotime());  // must be Unix time to make sense to user
	mstats.pause_ns[mstats.numgc%nelem(mstats.pause_ns)] = t4 - t0;
	mstats.pause_total_ns += t4 - t0;
	mstats.numgc++;
	if(mstats.debuggc)
		runtime·printf("pause %D\n", t4-t0);

	if(runtime·debug.gctrace) {
		heap1 = mstats.heap_alloc;
		runtime·updatememstats(&stats);
		if(heap1 != mstats.heap_alloc) {
			runtime·printf("runtime: mstats skew: heap=%D/%D\n", heap1, mstats.heap_alloc);
			runtime·throw("mstats skew");
		}
		obj = mstats.nmalloc - mstats.nfree;

		stats.nprocyield += runtime·work.markfor->nprocyield;
		stats.nosyield += runtime·work.markfor->nosyield;
		stats.nsleep += runtime·work.markfor->nsleep;

		runtime·printf("gc%d(%d): %D+%D+%D+%D us, %D -> %D MB, %D (%D-%D) objects,"
				" %d goroutines,"
				" %d/%d/%d sweeps,"
				" %D(%D) handoff, %D(%D) steal, %D/%D/%D yields\n",
			mstats.numgc, runtime·work.nproc, (t1-t0)/1000, (t2-t1)/1000, (t3-t2)/1000, (t4-t3)/1000,
			heap0>>20, heap1>>20, obj,
			mstats.nmalloc, mstats.nfree,
			runtime·gcount(),
			runtime·work.nspan, runtime·sweep.nbgsweep, runtime·sweep.npausesweep,
			stats.nhandoff, stats.nhandoffcnt,
			runtime·work.markfor->nsteal, runtime·work.markfor->nstealcnt,
			stats.nprocyield, stats.nosyield, stats.nsleep);
		runtime·sweep.nbgsweep = runtime·sweep.npausesweep = 0;
	}

	// See the comment in the beginning of this function as to why we need the following.
	// Even if this is still stop-the-world, a concurrent exitsyscall can allocate a stack from heap.
	runtime·lock(&runtime·mheap.lock);
	// Free the old cached mark array if necessary.
	if(runtime·work.spans != nil && runtime·work.spans != runtime·mheap.allspans)
		runtime·SysFree(runtime·work.spans, runtime·work.nspan*sizeof(runtime·work.spans[0]), &mstats.other_sys);
	// Cache the current array for sweeping.
	runtime·mheap.gcspans = runtime·mheap.allspans;
	runtime·mheap.sweepgen += 2;
	runtime·mheap.sweepdone = false;
	runtime·work.spans = runtime·mheap.allspans;
	runtime·work.nspan = runtime·mheap.nspan;
	runtime·sweep.spanidx = 0;
	runtime·unlock(&runtime·mheap.lock);

	if(ConcurrentSweep && !args->eagersweep) {
		runtime·lock(&runtime·gclock);
		if(runtime·sweep.g == nil)
			runtime·sweep.g = runtime·newproc1(&bgsweepv, nil, 0, 0, gc);
		else if(runtime·sweep.parked) {
			runtime·sweep.parked = false;
			runtime·ready(runtime·sweep.g);
		}
		runtime·unlock(&runtime·gclock);
	} else {
		// Sweep all spans eagerly.
		while(runtime·sweepone() != -1)
			runtime·sweep.npausesweep++;
		// Do an additional mProf_GC, because all 'free' events are now real as well.
		runtime·mProf_GC();
	}

	runtime·mProf_GC();
	g->m->traceback = 0;

	if(DebugPtrs)
		runtime·printf("GC end\n");
}

extern uintptr runtime·sizeof_C_MStats;

static void readmemstats_m(void);

void
runtime·readmemstats_m(void)
{
	MStats *stats;
	
	stats = g->m->ptrarg[0];
	g->m->ptrarg[0] = nil;

	runtime·updatememstats(nil);
	// Size of the trailing by_size array differs between Go and C,
	// NumSizeClasses was changed, but we can not change Go struct because of backward compatibility.
	runtime·memmove(stats, &mstats, runtime·sizeof_C_MStats);

	// Stack numbers are part of the heap numbers, separate those out for user consumption
	stats->stacks_sys = stats->stacks_inuse;
	stats->heap_inuse -= stats->stacks_inuse;
	stats->heap_sys -= stats->stacks_inuse;
}

static void readgcstats_m(void);

#pragma textflag NOSPLIT
void
runtime∕debug·readGCStats(Slice *pauses)
{
	void (*fn)(void);
	
	g->m->ptrarg[0] = pauses;
	fn = readgcstats_m;
	runtime·onM(&fn);
}

static void
readgcstats_m(void)
{
	Slice *pauses;	
	uint64 *p;
	uint32 i, n;
	
	pauses = g->m->ptrarg[0];
	g->m->ptrarg[0] = nil;

	// Calling code in runtime/debug should make the slice large enough.
	if(pauses->cap < nelem(mstats.pause_ns)+3)
		runtime·throw("runtime: short slice passed to readGCStats");

	// Pass back: pauses, last gc (absolute time), number of gc, total pause ns.
	p = (uint64*)pauses->array;
	runtime·lock(&runtime·mheap.lock);
	n = mstats.numgc;
	if(n > nelem(mstats.pause_ns))
		n = nelem(mstats.pause_ns);
	
	// The pause buffer is circular. The most recent pause is at
	// pause_ns[(numgc-1)%nelem(pause_ns)], and then backward
	// from there to go back farther in time. We deliver the times
	// most recent first (in p[0]).
	for(i=0; i<n; i++)
		p[i] = mstats.pause_ns[(mstats.numgc-1-i)%nelem(mstats.pause_ns)];

	p[n] = mstats.last_gc;
	p[n+1] = mstats.numgc;
	p[n+2] = mstats.pause_total_ns;	
	runtime·unlock(&runtime·mheap.lock);
	pauses->len = n+3;
}

void
runtime·setgcpercent_m(void)
{
	int32 in;
	int32 out;

	in = (int32)(intptr)g->m->scalararg[0];

	runtime·lock(&runtime·mheap.lock);
	out = runtime·gcpercent;
	if(in < 0)
		in = -1;
	runtime·gcpercent = in;
	runtime·unlock(&runtime·mheap.lock);

	g->m->scalararg[0] = (uintptr)(intptr)out;
}

static void
gchelperstart(void)
{
	if(g->m->helpgc < 0 || g->m->helpgc >= MaxGcproc)
		runtime·throw("gchelperstart: bad m->helpgc");
	if(g != g->m->g0)
		runtime·throw("gchelper not running on g0 stack");
}

G*
runtime·wakefing(void)
{
	G *res;

	res = nil;
	runtime·lock(&runtime·finlock);
	if(runtime·fingwait && runtime·fingwake) {
		runtime·fingwait = false;
		runtime·fingwake = false;
		res = runtime·fing;
	}
	runtime·unlock(&runtime·finlock);
	return res;
}

// Recursively unrolls GC program in prog.
// mask is where to store the result.
// ppos is a pointer to position in mask, in bits.
// sparse says to generate 4-bits per word mask for heap (2-bits for data/bss otherwise).
static byte*
unrollgcprog1(byte *mask, byte *prog, uintptr *ppos, bool inplace, bool sparse)
{
	uintptr pos, siz, i, off;
	byte *arena_start, *prog1, v, *bitp, shift;

	arena_start = runtime·mheap.arena_start;
	pos = *ppos;
	for(;;) {
		switch(prog[0]) {
		case insData:
			prog++;
			siz = prog[0];
			prog++;
			for(i = 0; i < siz; i++) {
				v = prog[i/PointersPerByte];
				v >>= (i%PointersPerByte)*BitsPerPointer;
				v &= BitsMask;
				if(inplace) {
					// Store directly into GC bitmap.
					off = (uintptr*)(mask+pos) - (uintptr*)arena_start;
					bitp = arena_start - off/wordsPerBitmapByte - 1;
					shift = (off % wordsPerBitmapByte) * gcBits;
					if(shift==0)
						*bitp = 0;
					*bitp |= v<<(shift+2);
					pos += PtrSize;
				} else if(sparse) {
					// 4-bits per word
					v <<= (pos%8)+2;
					mask[pos/8] |= v;
					pos += gcBits;
				} else {
					// 2-bits per word
					v <<= pos%8;
					mask[pos/8] |= v;
					pos += BitsPerPointer;
				}
			}
			prog += ROUND(siz*BitsPerPointer, 8)/8;
			break;
		case insArray:
			prog++;
			siz = 0;
			for(i = 0; i < PtrSize; i++)
				siz = (siz<<8) + prog[PtrSize-i-1];
			prog += PtrSize;
			prog1 = nil;
			for(i = 0; i < siz; i++)
				prog1 = unrollgcprog1(mask, prog, &pos, inplace, sparse);
			if(prog1[0] != insArrayEnd)
				runtime·throw("unrollgcprog: array does not end with insArrayEnd");
			prog = prog1+1;
			break;
		case insArrayEnd:
		case insEnd:
			*ppos = pos;
			return prog;
		default:
			runtime·throw("unrollgcprog: unknown instruction");
		}
	}
}

// Unrolls GC program prog for data/bss, returns dense GC mask.
static BitVector
unrollglobgcprog(byte *prog, uintptr size)
{
	byte *mask;
	uintptr pos, masksize;

	masksize = ROUND(ROUND(size, PtrSize)/PtrSize*BitsPerPointer, 8)/8;
	mask = runtime·persistentalloc(masksize+1, 0, &mstats.gc_sys);
	mask[masksize] = 0xa1;
	pos = 0;
	prog = unrollgcprog1(mask, prog, &pos, false, false);
	if(pos != size/PtrSize*BitsPerPointer) {
		runtime·printf("unrollglobgcprog: bad program size, got %D, expect %D\n",
			(uint64)pos, (uint64)size/PtrSize*BitsPerPointer);
		runtime·throw("unrollglobgcprog: bad program size");
	}
	if(prog[0] != insEnd)
		runtime·throw("unrollglobgcprog: program does not end with insEnd");
	if(mask[masksize] != 0xa1)
		runtime·throw("unrollglobgcprog: overflow");
	return (BitVector){masksize*8, mask};
}

void
runtime·unrollgcproginplace_m(void)
{
	uintptr size, size0, pos, off;
	byte *arena_start, *prog, *bitp, shift;
	Type *typ;
	void *v;

	v = g->m->ptrarg[0];
	typ = g->m->ptrarg[1];
	size = g->m->scalararg[0];
	size0 = g->m->scalararg[1];
	g->m->ptrarg[0] = nil;
	g->m->ptrarg[1] = nil;

	pos = 0;
	prog = (byte*)typ->gc[1];
	while(pos != size0)
		unrollgcprog1(v, prog, &pos, true, true);
	// Mark first word as bitAllocated.
	arena_start = runtime·mheap.arena_start;
	off = (uintptr*)v - (uintptr*)arena_start;
	bitp = arena_start - off/wordsPerBitmapByte - 1;
	shift = (off % wordsPerBitmapByte) * gcBits;
	*bitp |= bitBoundary<<shift;
	// Mark word after last as BitsDead.
	if(size0 < size) {
		off = (uintptr*)((byte*)v + size0) - (uintptr*)arena_start;
		bitp = arena_start - off/wordsPerBitmapByte - 1;
		shift = (off % wordsPerBitmapByte) * gcBits;
		*bitp &= ~(bitPtrMask<<shift) | ((uintptr)BitsDead<<(shift+2));
	}
}

// Unrolls GC program in typ->gc[1] into typ->gc[0]
void
runtime·unrollgcprog_m(void)
{
	static Mutex lock;
	Type *typ;
	byte *mask, *prog;
	uintptr pos;
	uintptr x;

	typ = g->m->ptrarg[0];
	g->m->ptrarg[0] = nil;

	runtime·lock(&lock);
	mask = (byte*)typ->gc[0];
	if(mask[0] == 0) {
		pos = 8;  // skip the unroll flag
		prog = (byte*)typ->gc[1];
		prog = unrollgcprog1(mask, prog, &pos, false, true);
		if(prog[0] != insEnd)
			runtime·throw("unrollgcprog: program does not end with insEnd");
		if(((typ->size/PtrSize)%2) != 0) {
			// repeat the program twice
			prog = (byte*)typ->gc[1];
			unrollgcprog1(mask, prog, &pos, false, true);
		}
		
		// atomic way to say mask[0] = 1
		x = typ->gc[0];
		((byte*)&x)[0] = 1;
		runtime·atomicstorep((void**)mask, (void*)x);
	}
	runtime·unlock(&lock);
}

// mark the span of memory at v as having n blocks of the given size.
// if leftover is true, there is left over space at the end of the span.
void
runtime·markspan(void *v, uintptr size, uintptr n, bool leftover)
{
	uintptr i, off, step;
	byte *b;

	if((byte*)v+size*n > (byte*)runtime·mheap.arena_used || (byte*)v < runtime·mheap.arena_start)
		runtime·throw("markspan: bad pointer");

	// Find bits of the beginning of the span.
	off = (uintptr*)v - (uintptr*)runtime·mheap.arena_start;  // word offset
	b = runtime·mheap.arena_start - off/wordsPerBitmapByte - 1;
	if((off%wordsPerBitmapByte) != 0)
		runtime·throw("markspan: unaligned length");

	// Okay to use non-atomic ops here, because we control
	// the entire span, and each bitmap byte has bits for only
	// one span, so no other goroutines are changing these bitmap words.

	if(size == PtrSize) {
		// Possible only on 64-bits (minimal size class is 8 bytes).
		// Poor man's memset(0x11).
		if(0x11 != ((bitBoundary+BitsDead)<<gcBits) + (bitBoundary+BitsDead))
			runtime·throw("markspan: bad bits");
		if((n%(wordsPerBitmapByte*PtrSize)) != 0)
			runtime·throw("markspan: unaligned length");
		b = b - n/wordsPerBitmapByte + 1;	// find first byte
		if(((uintptr)b%PtrSize) != 0)
			runtime·throw("markspan: unaligned pointer");
		for(i = 0; i != n; i += wordsPerBitmapByte*PtrSize, b += PtrSize)
			*(uintptr*)b = (uintptr)0x1111111111111111ULL;  // bitBoundary+BitsDead
		return;
	}

	if(leftover)
		n++;	// mark a boundary just past end of last block too
	step = size/(PtrSize*wordsPerBitmapByte);
	for(i = 0; i != n; i++, b -= step)
		*b = bitBoundary|(BitsDead<<2);
}

// unmark the span of memory at v of length n bytes.
void
runtime·unmarkspan(void *v, uintptr n)
{
	uintptr off;
	byte *b;

	if((byte*)v+n > (byte*)runtime·mheap.arena_used || (byte*)v < runtime·mheap.arena_start)
		runtime·throw("markspan: bad pointer");

	off = (uintptr*)v - (uintptr*)runtime·mheap.arena_start;  // word offset
	if((off % (PtrSize*wordsPerBitmapByte)) != 0)
		runtime·throw("markspan: unaligned pointer");
	b = runtime·mheap.arena_start - off/wordsPerBitmapByte - 1;
	n /= PtrSize;
	if(n%(PtrSize*wordsPerBitmapByte) != 0)
		runtime·throw("unmarkspan: unaligned length");
	// Okay to use non-atomic ops here, because we control
	// the entire span, and each bitmap word has bits for only
	// one span, so no other goroutines are changing these
	// bitmap words.
	n /= wordsPerBitmapByte;
	runtime·memclr(b - n + 1, n);
}

void
runtime·MHeap_MapBits(MHeap *h)
{
	// Caller has added extra mappings to the arena.
	// Add extra mappings of bitmap words as needed.
	// We allocate extra bitmap pieces in chunks of bitmapChunk.
	enum {
		bitmapChunk = 8192
	};
	uintptr n;

	n = (h->arena_used - h->arena_start) / (PtrSize*wordsPerBitmapByte);
	n = ROUND(n, bitmapChunk);
	n = ROUND(n, PhysPageSize);
	if(h->bitmap_mapped >= n)
		return;

	runtime·SysMap(h->arena_start - n, n - h->bitmap_mapped, h->arena_reserved, &mstats.gc_sys);
	h->bitmap_mapped = n;
}

static bool
getgcmaskcb(Stkframe *frame, void *ctxt)
{
	Stkframe *frame0;

	frame0 = ctxt;
	if(frame->sp <= frame0->sp && frame0->sp < frame->varp) {
		*frame0 = *frame;
		return false;
	}
	return true;
}

// Returns GC type info for object p for testing.
void
runtime·getgcmask(byte *p, Type *t, byte **mask, uintptr *len)
{
	Stkframe frame;
	uintptr i, n, off;
	byte *base, bits, shift, *b;
	bool (*cb)(Stkframe*, void*);

	*mask = nil;
	*len = 0;

	// data
	if(p >= runtime·data && p < runtime·edata) {
		n = ((PtrType*)t)->elem->size;
		*len = n/PtrSize;
		*mask = runtime·mallocgc(*len, nil, FlagNoScan);
		for(i = 0; i < n; i += PtrSize) {
			off = (p+i-runtime·data)/PtrSize;
			bits = (runtime·gcdatamask.bytedata[off/PointersPerByte] >> ((off%PointersPerByte)*BitsPerPointer))&BitsMask;
			(*mask)[i/PtrSize] = bits;
		}
		return;
	}
	// bss
	if(p >= runtime·bss && p < runtime·ebss) {
		n = ((PtrType*)t)->elem->size;
		*len = n/PtrSize;
		*mask = runtime·mallocgc(*len, nil, FlagNoScan);
		for(i = 0; i < n; i += PtrSize) {
			off = (p+i-runtime·bss)/PtrSize;
			bits = (runtime·gcbssmask.bytedata[off/PointersPerByte] >> ((off%PointersPerByte)*BitsPerPointer))&BitsMask;
			(*mask)[i/PtrSize] = bits;
		}
		return;
	}
	// heap
	if(runtime·mlookup(p, &base, &n, nil)) {
		*len = n/PtrSize;
		*mask = runtime·mallocgc(*len, nil, FlagNoScan);
		for(i = 0; i < n; i += PtrSize) {
			off = (uintptr*)(base+i) - (uintptr*)runtime·mheap.arena_start;
			b = runtime·mheap.arena_start - off/wordsPerBitmapByte - 1;
			shift = (off % wordsPerBitmapByte) * gcBits;
			bits = (*b >> (shift+2))&BitsMask;
			(*mask)[i/PtrSize] = bits;
		}
		return;
	}
	// stack
	frame.fn = nil;
	frame.sp = (uintptr)p;
	cb = getgcmaskcb;
	runtime·gentraceback(g->m->curg->sched.pc, g->m->curg->sched.sp, 0, g->m->curg, 0, nil, 1000, &cb, &frame, false);
	if(frame.fn != nil) {
		Func *f;
		StackMap *stackmap;
		BitVector bv;
		uintptr size;
		uintptr targetpc;
		int32 pcdata;

		f = frame.fn;
		targetpc = frame.continpc;
		if(targetpc == 0)
			return;
		if(targetpc != f->entry)
			targetpc--;
		pcdata = runtime·pcdatavalue(f, PCDATA_StackMapIndex, targetpc);
		if(pcdata == -1)
			return;
		stackmap = runtime·funcdata(f, FUNCDATA_LocalsPointerMaps);
		if(stackmap == nil || stackmap->n <= 0)
			return;
		bv = runtime·stackmapdata(stackmap, pcdata);
		size = bv.n/BitsPerPointer*PtrSize;
		n = ((PtrType*)t)->elem->size;
		*len = n/PtrSize;
		*mask = runtime·mallocgc(*len, nil, FlagNoScan);
		for(i = 0; i < n; i += PtrSize) {
			off = (p+i-(byte*)frame.varp+size)/PtrSize;
<<<<<<< HEAD
			bits = (bv.bytedata[off/PointersPerByte] >> ((off%PointersPerByte)*BitsPerPointer))&BitsMask;
=======
			bits = (bv.bytedata[off*BitsPerPointer/8] >> ((off*BitsPerPointer)%8))&BitsMask;
>>>>>>> af3868f1
			(*mask)[i/PtrSize] = bits;
		}
	}
}

void runtime·gc_unixnanotime(int64 *now);

int64
runtime·unixnanotime(void)
{
	int64 now;

	runtime·gc_unixnanotime(&now);
	return now;
}<|MERGE_RESOLUTION|>--- conflicted
+++ resolved
@@ -64,13 +64,8 @@
 
 enum {
 	Debug		= 0,
-<<<<<<< HEAD
+	DebugPtrs	= 0, // if 1, print trace of every pointer load during GC
 	ConcurrentSweep	= 0,
-	PreciseScan	= 1,
-=======
-	DebugPtrs	= 0, // if 1, print trace of every pointer load during GC
-	ConcurrentSweep	= 1,
->>>>>>> af3868f1
 
 	WorkbufSize	= 4*1024,
 	FinBlockSize	= 4*1024,
@@ -80,12 +75,6 @@
 	RootSpans	= 3,
 	RootFlushCaches = 4,
 	RootCount	= 5,
-
-#ifdef _64BIT
-	byteEndian = BigEndian*7,
-#else
-	byteEndian = BigEndian*3,
-#endif
 };
 
 // ptrmask for an allocation containing a single pointer.
@@ -672,11 +661,7 @@
 {
 	if(n < 0 || n >= stackmap->n)
 		runtime·throw("stackmapdata: index out of range");
-<<<<<<< HEAD
-	return (BitVector){stackmap->nbit, stackmap->bytedata + 4*n*((stackmap->nbit+31)/32)};
-=======
 	return (BitVector){stackmap->nbit, stackmap->bytedata + n*((stackmap->nbit+31)/32*4)};
->>>>>>> af3868f1
 }
 
 // Scan a stack frame: local variables and function arguments/results.
@@ -731,23 +716,6 @@
 		}
 		bv = runtime·stackmapdata(stackmap, pcdata);
 		size = (bv.n * PtrSize) / BitsPerPointer;
-<<<<<<< HEAD
-		scanblock((byte*)frame->varp - size, bv.n/BitsPerPointer*PtrSize, (byte*)bv.bytedata);
-	}
-
-	// Scan arguments.
-	// Use pointer information if known.
-	stackmap = runtime·funcdata(f, FUNCDATA_ArgsPointerMaps);
-	if(stackmap != nil) {
-		bv = runtime·stackmapdata(stackmap, pcdata);
-		scanblock((byte*)frame->argp, bv.n/BitsPerPointer*PtrSize, (byte*)bv.bytedata);
-	} else {
-		if(Debug > 2)
-			runtime·printf("frame %s conservative args %p+%p\n", runtime·funcname(f), frame->argp, (uintptr)frame->arglen);
-		scanblock((byte*)frame->argp, frame->arglen, ScanConservatively);
-	}
-	return true;
-=======
 		scanblock((byte*)(frame->varp - size), bv.n/BitsPerPointer*PtrSize, bv.bytedata);
 	}
 
@@ -772,7 +740,6 @@
  		scanblock((byte*)frame->argp, bv.n/BitsPerPointer*PtrSize, bv.bytedata);
  	}
  	return true;
->>>>>>> af3868f1
 }
 
 static void
@@ -2022,11 +1989,7 @@
 		*mask = runtime·mallocgc(*len, nil, FlagNoScan);
 		for(i = 0; i < n; i += PtrSize) {
 			off = (p+i-(byte*)frame.varp+size)/PtrSize;
-<<<<<<< HEAD
-			bits = (bv.bytedata[off/PointersPerByte] >> ((off%PointersPerByte)*BitsPerPointer))&BitsMask;
-=======
 			bits = (bv.bytedata[off*BitsPerPointer/8] >> ((off*BitsPerPointer)%8))&BitsMask;
->>>>>>> af3868f1
 			(*mask)[i/PtrSize] = bits;
 		}
 	}
